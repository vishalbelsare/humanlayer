.PHONY: fmt
fmt:
	go fmt ./...

.PHONY: vet
vet:
	go vet ./...

install-lint:
	@[ -x "$$(which golangci-lint)" ] || brew install golangci-lint

.PHONY: lint
lint: install-lint
	golangci-lint run ./...

<<<<<<< HEAD
.PHONY: test
test: test-unit

.PHONY: test-unit
test-unit:
	go test -v ./...

.PHONY: test-integration
test-integration:
	go test -v -tags=integration ./...

.PHONY: mocks
mocks:
	mockgen -source=internal/api/types.go -destination=internal/api/mock_api.go -package=api Client,ApprovalClient,SessionClient,ConversationClient,EventClient
=======
# Base test target overridden below

.PHONY: check-quiet
check-quiet: ## Run all checks with quiet output
	@. ../hack/run_silent.sh && print_header "humanlayer-tui" "Go checks"
	@. ../hack/run_silent.sh && ensure_golangci_lint
	@. ../hack/run_silent.sh && run_with_quiet "Format check passed" "go fmt ./..."
	@. ../hack/run_silent.sh && run_with_quiet "Vet check passed" "go vet ./..."
	@. ../hack/run_silent.sh && run_with_quiet "Lint check passed" "golangci-lint run ./..."
	@. ../hack/run_silent.sh && run_with_quiet "Tests passed" "go test ./..."

.PHONY: test-quiet
test-quiet: ## Run tests with quiet output
	@. ../hack/run_silent.sh && print_header "humanlayer-tui" "Go tests"
	@. ../hack/run_silent.sh && run_silent_with_test_count "Tests passed" "go test -json ./..." "go"
>>>>>>> 11a988a0

.PHONY: check
check: ## Run all checks
	@if [ -n "$$VERBOSE" ]; then \
		$(MAKE) fmt vet lint test; \
	else \
		$(MAKE) check-quiet; \
	fi

.PHONY: test
test: ## Run tests
	@if [ -n "$$VERBOSE" ]; then \
		go test ./...; \
	else \
		$(MAKE) test-quiet; \
	fi<|MERGE_RESOLUTION|>--- conflicted
+++ resolved
@@ -13,22 +13,6 @@
 lint: install-lint
 	golangci-lint run ./...
 
-<<<<<<< HEAD
-.PHONY: test
-test: test-unit
-
-.PHONY: test-unit
-test-unit:
-	go test -v ./...
-
-.PHONY: test-integration
-test-integration:
-	go test -v -tags=integration ./...
-
-.PHONY: mocks
-mocks:
-	mockgen -source=internal/api/types.go -destination=internal/api/mock_api.go -package=api Client,ApprovalClient,SessionClient,ConversationClient,EventClient
-=======
 # Base test target overridden below
 
 .PHONY: check-quiet
@@ -43,8 +27,12 @@
 .PHONY: test-quiet
 test-quiet: ## Run tests with quiet output
 	@. ../hack/run_silent.sh && print_header "humanlayer-tui" "Go tests"
-	@. ../hack/run_silent.sh && run_silent_with_test_count "Tests passed" "go test -json ./..." "go"
->>>>>>> 11a988a0
+	@. ../hack/run_silent.sh && run_silent_with_test_count "Unit tests passed" "go test -json ./..." "go"
+
+.PHONY: test-integration-quiet
+test-integration-quiet: ## Run integration tests with quiet output
+	@. ../hack/run_silent.sh && print_header "humanlayer-tui" "Go integration tests"
+	@. ../hack/run_silent.sh && run_silent_with_test_count "Integration tests passed" "go test -json -tags=integration ./..." "go"
 
 .PHONY: check
 check: ## Run all checks
@@ -55,9 +43,24 @@
 	fi
 
 .PHONY: test
-test: ## Run tests
+test: test-unit ## Run unit tests
+
+.PHONY: test-unit
+test-unit: ## Run unit tests
 	@if [ -n "$$VERBOSE" ]; then \
-		go test ./...; \
+		go test -v ./...; \
 	else \
 		$(MAKE) test-quiet; \
-	fi+	fi
+
+.PHONY: test-integration
+test-integration: ## Run integration tests
+	@if [ -n "$$VERBOSE" ]; then \
+		go test -v -tags=integration ./...; \
+	else \
+		$(MAKE) test-integration-quiet; \
+	fi
+
+.PHONY: mocks
+mocks:
+	mockgen -source=internal/api/types.go -destination=internal/api/mock_api.go -package=api Client,ApprovalClient,SessionClient,ConversationClient,EventClient