import { useState, useEffect, useCallback } from 'react'
import { useHotkeys } from 'react-hotkeys-hook'

import { ConversationEvent, SessionInfo, ApprovalStatus, SessionStatus } from '@/lib/daemon/types'
import { Card, CardContent } from '@/components/ui/card'
import { useConversation } from '@/hooks/useConversation'
import { Skeleton } from '@/components/ui/skeleton'
import { ChevronDown, Archive } from 'lucide-react'
import { getStatusTextClass } from '@/utils/component-utils'
import { truncate } from '@/utils/formatting'
import { daemonClient } from '@/lib/daemon/client'
import { useStore } from '@/AppStore'

// Import extracted components
import { ConversationContent } from './views/ConversationContent'
import { ToolResultModal } from './components/ToolResultModal'
import { TodoWidget } from './components/TodoWidget'
import { ResponseInput } from './components/ResponseInput'
import { ErrorBoundary } from './components/ErrorBoundary'
import { AutoAcceptIndicator } from './AutoAcceptIndicator'
import { ForkViewModal } from './components/ForkViewModal'

// Import hooks
import { useSessionActions } from './hooks/useSessionActions'
import { useSessionApprovals } from './hooks/useSessionApprovals'
import { useSessionNavigation } from './hooks/useSessionNavigation'
import { useTaskGrouping } from './hooks/useTaskGrouping'
import { useStealHotkeyScope } from '@/hooks/useStealHotkeyScope'

interface SessionDetailProps {
  session: SessionInfo
  onClose: () => void
}

const SessionDetailHotkeysScope = 'session-detail'

function SessionDetail({ session, onClose }: SessionDetailProps) {
  const [isWideView, setIsWideView] = useState(false)
  const [isCompactView, setIsCompactView] = useState(false)
  const [expandedToolResult, setExpandedToolResult] = useState<ConversationEvent | null>(null)
  const [expandedToolCall, setExpandedToolCall] = useState<ConversationEvent | null>(null)
  const [isSplitView, setIsSplitView] = useState(false)
  const [forkViewOpen, setForkViewOpen] = useState(false)
  const [previewEventIndex, setPreviewEventIndex] = useState<number | null>(null)
  const [pendingForkMessage, setPendingForkMessage] = useState<ConversationEvent | null>(null)

  const isRunning = session.status === 'running'

  // Get session from store to access auto_accept_edits
  const sessionFromStore = useStore(state => state.sessions.find(s => s.id === session.id))
  const autoAcceptEdits = sessionFromStore?.auto_accept_edits ?? false

  // Get events for sidebar access
  const { events } = useConversation(session.id)

  // Use task grouping
  const { hasSubTasks, expandedTasks, toggleTaskGroup } = useTaskGrouping(events)

  // Use navigation hook
  const navigation = useSessionNavigation({
    events,
    hasSubTasks,
    expandedTasks,
    toggleTaskGroup,
    expandedToolResult,
    setExpandedToolResult,
    setExpandedToolCall,
    disabled: forkViewOpen, // Disable navigation when fork view is open
  })

  // Use approvals hook
  const approvals = useSessionApprovals({
    sessionId: session.id,
    events,
    focusedEventId: navigation.focusedEventId,
    setFocusedEventId: navigation.setFocusedEventId,
    setFocusSource: navigation.setFocusSource,
  })

  // Add fork commit handler
  const handleForkCommit = useCallback(() => {
    // Reset preview state after successful fork
    setPreviewEventIndex(null)
    setPendingForkMessage(null)
    setForkViewOpen(false)
  }, [])

  // Use session actions hook
  const actions = useSessionActions({
    session,
    onClose,
    pendingForkMessage,
    onForkCommit: handleForkCommit,
  })

  // Add fork selection handler
  const handleForkSelect = useCallback(
    (eventIndex: number | null) => {
      if (eventIndex === null) {
        // Return to current state - clear everything
        setPreviewEventIndex(null)
        setPendingForkMessage(null)
        // Also clear the response input when selecting "Current"
        actions.setResponseInput('')
        return
      }

      // Set preview mode
      setPreviewEventIndex(eventIndex)

      // Find the selected user message
      const selectedEvent = events[eventIndex]
      if (selectedEvent?.event_type === 'message' && selectedEvent?.role === 'user') {
        // Find the session ID from the event before this one
        const previousEvent = eventIndex > 0 ? events[eventIndex - 1] : null
        const forkFromSessionId = previousEvent?.session_id || session.id

        // Store both the message content and the session ID to fork from
        setPendingForkMessage({
          ...selectedEvent,
          session_id: forkFromSessionId, // Override with the previous event's session ID
        })
      }
    },
    [events, actions],
  )

  // We no longer automatically clear preview when closing
  // This allows the preview to persist after selecting with Enter

  // Screen size detection for responsive layout
  useEffect(() => {
    const checkScreenSize = () => {
      setIsWideView(window.innerWidth >= 1024) // lg breakpoint
      // Consider compact view for heights less than 800px
      setIsCompactView(window.innerHeight < 800)
    }

    checkScreenSize()
    window.addEventListener('resize', checkScreenSize)
    return () => window.removeEventListener('resize', checkScreenSize)
  }, [])

  // Check if there are pending approvals out of view
  const [hasPendingApprovalsOutOfView, setHasPendingApprovalsOutOfView] = useState(false)

  const lastTodo = events
    ?.toReversed()
    .find(e => e.event_type === 'tool_call' && e.tool_name === 'TodoWrite')

  // Clear focus on escape, then close if nothing focused
  // This needs special handling for confirmingApprovalId

  useHotkeys(
    'escape',
    ev => {
      if ((ev.target as HTMLElement)?.dataset.slot === 'dialog-close') {
        console.warn('Ignoring onClose triggered by dialog-close in SessionDetail')
        return null
      }

      // Don't process escape if fork view is open
      if (forkViewOpen) {
        return
      }

      if (approvals.confirmingApprovalId) {
        approvals.setConfirmingApprovalId(null)
      } else if (navigation.focusedEventId) {
        navigation.setFocusedEventId(null)
      } else {
        onClose()
      }
    },
    { scopes: SessionDetailHotkeysScope },
  )

  // Add Shift+Tab handler for auto-accept edits mode
  useHotkeys(
    'shift+tab',
    async () => {
      try {
        const newState = !autoAcceptEdits
        await daemonClient.updateSessionSettings(session.id, {
          autoAcceptEdits: newState,
        })

        // State will be updated via event subscription
      } catch (error) {
        console.error('Failed to toggle auto-accept mode:', error)
      }
    },
    {
      scopes: [SessionDetailHotkeysScope],
      preventDefault: true,
    },
    [session.id, autoAcceptEdits], // Dependencies
  )

  // Add hotkey to open fork view (Meta+Y)
  useHotkeys(
    'meta+y',
    e => {
      e.preventDefault()
      setForkViewOpen(!forkViewOpen)
    },
    { scopes: [SessionDetailHotkeysScope] },
  )

  useStealHotkeyScope(SessionDetailHotkeysScope)

  // Note: Most hotkeys are handled by the hooks (ctrl+x, r, p, i, a, d)
  // Only the escape key needs special handling here for confirmingApprovalId

  // Check if there are pending approvals out of view when in waiting_input status
  useEffect(() => {
    const checkPendingApprovalVisibility = () => {
      if (session.status === SessionStatus.WaitingInput) {
        const pendingEvent = events.find(e => e.approval_status === ApprovalStatus.Pending)
        if (pendingEvent) {
          const container = document.querySelector('[data-conversation-container]')
          const element = container?.querySelector(`[data-event-id="${pendingEvent.id}"]`)
          if (container && element) {
            // Check if the approve/deny buttons are visible
            // Look for buttons containing the approval keyboard shortcuts
            const buttons = element.querySelectorAll('button')
            let approveButton = null
            buttons.forEach(btn => {
              if (btn.textContent?.includes('Approve') && btn.querySelector('kbd')) {
                approveButton = btn
              }
            })

            const targetElement = approveButton || element
            const elementRect = targetElement.getBoundingClientRect()
            const containerRect = container.getBoundingClientRect()

            // Consider the buttons in view if they're at least partially visible
            const inView =
              elementRect.top < containerRect.bottom && elementRect.bottom > containerRect.top

            setHasPendingApprovalsOutOfView(!inView)
          }
        } else {
          setHasPendingApprovalsOutOfView(false)
        }
      } else {
        setHasPendingApprovalsOutOfView(false)
      }
    }

    // Initial check
    checkPendingApprovalVisibility()

    // Add scroll listener
    const container = document.querySelector('[data-conversation-container]')
    if (container) {
      container.addEventListener('scroll', checkPendingApprovalVisibility)
      return () => container.removeEventListener('scroll', checkPendingApprovalVisibility)
    }
  }, [session.status, events])

  return (
    <section className={`flex flex-col h-full ${isCompactView ? 'gap-2' : 'gap-4'}`}>
      {!isCompactView && (
        <div className="flex items-start justify-between">
          <hgroup className="flex flex-col gap-1 flex-1">
            <h2 className="text-lg font-medium text-foreground font-mono flex items-center gap-2">
              {session.archived && <Archive className="h-4 w-4 text-muted-foreground" />}
              <span>
                {session.summary || truncate(session.query, 50)}{' '}
                {session.parent_session_id && (
                  <span className="text-muted-foreground">[continued]</span>
                )}
              </span>
            </h2>
            <small
              className={`font-mono text-xs uppercase tracking-wider ${getStatusTextClass(session.status)}`}
            >
              {`${session.status}${session.model ? ` / ${session.model}` : ''}`}
            </small>
            {session.working_dir && (
              <small className="font-mono text-xs text-muted-foreground">{session.working_dir}</small>
            )}
          </hgroup>
          <ForkViewModal
            events={events}
            selectedEventIndex={previewEventIndex}
            onSelectEvent={handleForkSelect}
            isOpen={forkViewOpen}
            onOpenChange={setForkViewOpen}
          />
        </div>
      )}
      {isCompactView && (
        <div className="flex items-start justify-between">
          <hgroup className="flex flex-col gap-0.5 flex-1">
            <h2 className="text-sm font-medium text-foreground font-mono flex items-center gap-2">
              {session.archived && <Archive className="h-3 w-3 text-muted-foreground" />}
              <span>
                {session.summary || truncate(session.query, 50)}{' '}
                {session.parent_session_id && (
                  <span className="text-muted-foreground">[continued]</span>
                )}
              </span>
            </h2>
            <small
              className={`font-mono text-xs uppercase tracking-wider ${getStatusTextClass(session.status)}`}
            >
              {`${session.status}${session.model ? ` / ${session.model}` : ''}`}
            </small>
          </hgroup>
          <ForkViewModal
            events={events}
            selectedEventIndex={previewEventIndex}
            onSelectEvent={handleForkSelect}
            isOpen={forkViewOpen}
            onOpenChange={setForkViewOpen}
          />
        </div>
      )}

      {/* Fork Mode Indicator */}
      {previewEventIndex !== null && (
        <div className="bg-amber-500/10 border border-amber-500/20 rounded-md px-3 py-2 mb-4 text-sm">
          <span className="text-amber-600 dark:text-amber-400">
            Fork mode: Forking from turn{' '}
            {
              events
                .slice(0, previewEventIndex)
                .filter(e => e.event_type === 'message' && e.role === 'user').length
            }
          </span>
        </div>
      )}

      <div className={`flex flex-1 gap-4 ${isWideView ? 'flex-row' : 'flex-col'} min-h-0`}>
        {/* Conversation content and Loading */}
        <Card
          className={`${isWideView ? 'flex-1' : 'w-full'} relative ${isCompactView ? 'py-2' : 'py-4'} flex flex-col min-h-0`}
        >
          <CardContent className={`${isCompactView ? 'px-2' : 'px-4'} flex flex-col flex-1 min-h-0`}>
            <ConversationContent
              sessionId={session.id}
              focusedEventId={navigation.focusedEventId}
              setFocusedEventId={navigation.setFocusedEventId}
              onApprove={approvals.handleApprove}
              onDeny={approvals.handleDeny}
              approvingApprovalId={approvals.approvingApprovalId}
              confirmingApprovalId={approvals.confirmingApprovalId}
              denyingApprovalId={approvals.denyingApprovalId}
              setDenyingApprovalId={approvals.setDenyingApprovalId}
              onCancelDeny={approvals.handleCancelDeny}
              isSplitView={isSplitView}
              onToggleSplitView={() => setIsSplitView(!isSplitView)}
              focusSource={navigation.focusSource}
              setFocusSource={navigation.setFocusSource}
              setConfirmingApprovalId={approvals.setConfirmingApprovalId}
              expandedToolResult={expandedToolResult}
<<<<<<< HEAD
              setExpandedToolResult={setExpandedToolResult}
              setExpandedToolCall={setExpandedToolCall}
=======
              maxEventIndex={previewEventIndex ?? undefined}
>>>>>>> a41e5720
            />
            {isRunning && (
              <div className="flex flex-col gap-1 mt-2 border-t pt-2">
                <h2 className="text-sm font-medium text-muted-foreground">robot magic is happening</h2>
                <div className="space-y-2">
                  <Skeleton className="h-4 w-1/4" />
                  <Skeleton className="h-4 w-1/5" />
                </div>
              </div>
            )}

            {/* Status bar for pending approvals */}
            <div
              className={`absolute bottom-0 left-0 right-0 p-2 cursor-pointer transition-all duration-300 ease-in-out ${
                hasPendingApprovalsOutOfView
                  ? 'opacity-100 translate-y-0'
                  : 'opacity-0 translate-y-full pointer-events-none'
              }`}
              onClick={() => {
                const container = document.querySelector('[data-conversation-container]')
                if (container) {
                  container.scrollTop = container.scrollHeight
                }
              }}
            >
              <div className="flex items-center justify-center gap-1 font-mono text-xs uppercase tracking-wider text-muted-foreground bg-background/60 backdrop-blur-sm border-t border-border/50 py-1 shadow-sm hover:bg-background/80 transition-colors">
                <span>Pending Approval</span>
                <ChevronDown className="w-3 h-3 animate-bounce" />
              </div>
            </div>
          </CardContent>
        </Card>

        {isWideView && lastTodo && (
          <Card className="w-[20%]">
            <CardContent>
              <TodoWidget event={lastTodo} />
            </CardContent>
          </Card>
        )}
      </div>

      {/* Response input - always show but disable for non-completed sessions */}
      <Card className={isCompactView ? 'py-2' : 'py-4'}>
        <CardContent className={isCompactView ? 'px-2' : 'px-4'}>
          <ResponseInput
            session={session}
            responseInput={actions.responseInput}
            setResponseInput={actions.setResponseInput}
            isResponding={actions.isResponding}
            handleContinueSession={actions.handleContinueSession}
            handleResponseInputKeyDown={actions.handleResponseInputKeyDown}
            isForkMode={actions.isForkMode}
          />
          <AutoAcceptIndicator enabled={autoAcceptEdits} className="mt-2" />
        </CardContent>
      </Card>

      {/* Tool Result Expansion Modal */}
      {expandedToolResult && (
        <ToolResultModal
          toolCall={expandedToolCall}
          toolResult={expandedToolResult}
          onClose={() => {
            setExpandedToolResult(null)
            setExpandedToolCall(null)
          }}
        />
      )}
    </section>
  )
}

// Export wrapped component
const SessionDetailWithErrorBoundary = (props: SessionDetailProps) => (
  <ErrorBoundary>
    <SessionDetail {...props} />
  </ErrorBoundary>
)

export default SessionDetailWithErrorBoundary<|MERGE_RESOLUTION|>--- conflicted
+++ resolved
@@ -357,12 +357,9 @@
               setFocusSource={navigation.setFocusSource}
               setConfirmingApprovalId={approvals.setConfirmingApprovalId}
               expandedToolResult={expandedToolResult}
-<<<<<<< HEAD
               setExpandedToolResult={setExpandedToolResult}
               setExpandedToolCall={setExpandedToolCall}
-=======
               maxEventIndex={previewEventIndex ?? undefined}
->>>>>>> a41e5720
             />
             {isRunning && (
               <div className="flex flex-col gap-1 mt-2 border-t pt-2">
