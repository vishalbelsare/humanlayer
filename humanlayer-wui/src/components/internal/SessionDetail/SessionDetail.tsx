import { useState, useEffect, useCallback, useRef, useMemo } from 'react'
import { useHotkeys, useHotkeysContext } from 'react-hotkeys-hook'
import { toast } from 'sonner'

import { ConversationEvent, Session, ApprovalStatus, SessionStatus } from '@/lib/daemon/types'
import { Card, CardContent } from '@/components/ui/card'
import { useConversation, useKeyboardNavigationProtection } from '@/hooks'
import { ChevronDown, Archive, Pencil } from 'lucide-react'
import { getStatusTextClass } from '@/utils/component-utils'
import { renderSessionStatus } from '@/utils/sessionStatus'
import { truncate } from '@/utils/formatting'
import { daemonClient } from '@/lib/daemon/client'
import { useStore } from '@/AppStore'
import { Input } from '@/components/ui/input'
import { Button } from '@/components/ui/button'

// Import extracted components
import { ConversationContent } from './views/ConversationContent'
import { ToolResultModal } from './components/ToolResultModal'
import { TodoWidget } from './components/TodoWidget'
import { ResponseInput } from './components/ResponseInput'
import { ErrorBoundary } from './components/ErrorBoundary'
import { SessionModeIndicator } from './AutoAcceptIndicator'
import { ForkViewModal } from './components/ForkViewModal'
import { DangerouslySkipPermissionsDialog } from './DangerouslySkipPermissionsDialog'
import { TokenUsageBadge } from './components/TokenUsageBadge'

// Import hooks
import { useSessionActions } from './hooks/useSessionActions'
import { useSessionApprovals } from './hooks/useSessionApprovals'
import { useSessionNavigation } from './hooks/useSessionNavigation'
import { useTaskGrouping } from './hooks/useTaskGrouping'
import { useSessionClipboard } from './hooks/useSessionClipboard'
import { logger } from '@/lib/logging'

interface SessionDetailProps {
  session: Session
  onClose: () => void
}

// SessionDetail uses its own scope so it can be properly disabled when modals are open
export const SessionDetailHotkeysScope = 'session-detail'

const ROBOT_VERBS = [
  'riffing',
  'vibing',
  'schlepping',
  'ideating',
  'thriving',
  'frolicking',
  'photosynthesizing',
  'prototyping',
  'finagling',
  'overcomplicating',
  'clauding',
  'generating',
  'proliferating',
  'quantizing',
  'enshrining',
  'collapsing',
  'amplifying',
  'inducting',
  'capacitizing',
  'conducting',
  'densifying',
  'diffusing',
  'attending',
  'propagating',
  'fusing',
  'gravitating',
  'potentiating',
  'radiating',
  'reflecting',
  'simplifying',
  'superconducting',
  'fixating',
  'transisting',
  'accelerating',
  'transcribing',
  'receiving',
  'adhering',
  'sublimating',
  'balancing',
  'ionizing',
  'actuating',
  'mechanizing',
  'harmonizing',
]

function OmniSpinner({ randomVerb, spinnerType }: { randomVerb: string; spinnerType: number }) {
  // Select spinner based on random type
  const FancySpinner = (
    <div className="relative w-2 h-2">
      {/* Outermost orbiting particles */}
      <div className="absolute inset-0 animate-spin-slow">
        <div className="absolute top-0 left-1/2 -translate-x-1/2 w-1 h-1 rounded-full bg-primary/40 animate-pulse" />
        <div className="absolute bottom-0 left-1/2 -translate-x-1/2 w-1 h-1 rounded-full bg-primary/40 animate-pulse delay-75" />
        <div className="absolute left-0 top-1/2 -translate-y-1/2 w-1 h-1 rounded-full bg-primary/40 animate-pulse delay-150" />
        <div className="absolute right-0 top-1/2 -translate-y-1/2 w-1 h-1 rounded-full bg-primary/40 animate-pulse delay-300" />
      </div>

      {/* Outer gradient ring */}
      <div className="absolute inset-0 rounded-full bg-gradient-to-tr from-primary/0 via-primary/30 to-primary/0 animate-spin" />

      {/* Mid rotating ring with gradient */}
      <div className="absolute inset-1 rounded-full">
        <div className="absolute inset-0 rounded-full bg-gradient-conic from-primary/10 via-primary/50 to-primary/10 animate-spin-reverse" />
      </div>

      {/* Inner wave ring */}
      <div className="absolute inset-2 rounded-full overflow-hidden">
        <div className="absolute inset-0 bg-gradient-to-br from-primary/30 via-transparent to-primary/30 animate-wave" />
      </div>

      {/* Morphing core */}
      <div className="absolute inset-3 animate-morph">
        <div className="absolute inset-0 rounded-full bg-gradient-radial from-primary/60 to-primary/20 blur-sm" />
        <div className="absolute inset-0 rounded-full bg-gradient-to-br from-primary/40 to-transparent" />
      </div>

      {/* Center glow */}
      <div className="absolute inset-0 flex items-center justify-center">
        <div className="relative">
          <div className="absolute w-2 h-2 rounded-full bg-primary/80 animate-ping" />
          <div className="relative w-2 h-2 rounded-full bg-primary animate-pulse-bright" />
        </div>
      </div>

      {/* Random glitch effect */}
      <div className="absolute inset-0 rounded-full opacity-20 animate-glitch" />
    </div>
  )

  const SimpleSpinner = (
    <div className="relative w-2 h-2">
      {/* Single spinning ring */}
      <div className="absolute inset-0 rounded-full border-2 border-primary/20 border-t-primary/60 animate-spin" />

      {/* Pulsing center dot */}
      <div className="absolute inset-0 flex items-center justify-center">
        <div className="w-2 h-2 rounded-full bg-primary/50 animate-pulse" />
      </div>

      {/* Simple gradient overlay */}
      <div className="absolute inset-0 rounded-full bg-gradient-to-br from-primary/10 to-transparent" />
    </div>
  )

  const MinimalSpinner = (
    <div className="relative w-10 h-10">
      {/* Three dots rotating */}
      <div className="absolute inset-0 animate-spin">
        <div className="absolute top-1 left-1/2 -translate-x-1/2 w-1.5 h-1.5 rounded-full bg-primary/60" />
        <div className="absolute bottom-1 left-2 w-1.5 h-1.5 rounded-full bg-primary/40" />
        <div className="absolute bottom-1 right-2 w-1.5 h-1.5 rounded-full bg-primary/40" />
      </div>
    </div>
  )

  const BarsSpinner = (
    <div className="relative w-10 h-2 flex items-center justify-center gap-1">
      {/* Five bouncing bars */}
      <div className="w-1 h-2 bg-primary/40 rounded-full animate-bounce-slow" />
      <div className="w-1 h-3 bg-primary/60 rounded-full animate-bounce-medium" />
      <div className="w-1 h-2 bg-primary/80 rounded-full animate-bounce-fast" />
      <div className="w-1 h-1 bg-primary/60 rounded-full animate-bounce-medium delay-150" />
      <div className="w-1 h-2 bg-primary/40 rounded-full animate-bounce-slow delay-300" />
    </div>
  )

  const spinners = [FancySpinner, SimpleSpinner, MinimalSpinner, BarsSpinner]

  return (
    <div className="flex items-center gap-3 ">
      {spinners[spinnerType]}
      <p className="text-muted-foreground opacity-80 animate-fade-pulse">{randomVerb}</p>
    </div>
  )
}

function SessionDetail({ session, onClose }: SessionDetailProps) {
  const { enableScope, disableScope } = useHotkeysContext()
  const [isWideView, setIsWideView] = useState(false)
  const [isCompactView, setIsCompactView] = useState(false)
  const [expandedToolResult, setExpandedToolResult] = useState<ConversationEvent | null>(null)
  const [expandedToolCall, setExpandedToolCall] = useState<ConversationEvent | null>(null)
  const [isSplitView, setIsSplitView] = useState(false)
  const [forkViewOpen, setForkViewOpen] = useState(false)
  const [previewEventIndex, setPreviewEventIndex] = useState<number | null>(null)
  const [pendingForkMessage, setPendingForkMessage] = useState<ConversationEvent | null>(null)
  const [confirmingArchive, setConfirmingArchive] = useState(false)
  const [dangerousSkipPermissionsDialogOpen, setDangerousSkipPermissionsDialogOpen] = useState(false)

  // State for inline title editing
  const [isEditingTitle, setIsEditingTitle] = useState(false)
  const [editValue, setEditValue] = useState('')

  // Helper functions for inline title editing
  const startEditTitle = () => {
    setIsEditingTitle(true)
    setEditValue(session.title || session.summary || '')
  }

  const saveEditTitle = async () => {
    try {
      await daemonClient.updateSessionTitle(session.id, editValue)

      // Update the session in the store
      useStore.getState().updateSession(session.id, { title: editValue })

      setIsEditingTitle(false)
      setEditValue('')
    } catch (error) {
      toast.error('Failed to update session title', {
        description: error instanceof Error ? error.message : 'Unknown error',
      })
    }
  }

  const cancelEditTitle = () => {
    setIsEditingTitle(false)
    setEditValue('')
  }

  // Keyboard navigation protection
  const { shouldIgnoreMouseEvent, startKeyboardNavigation } = useKeyboardNavigationProtection()

  const isActivelyProcessing = ['starting', 'running', 'completing'].includes(session.status)
  // const isActivelyProcessing = true
  const responseInputRef = useRef<HTMLTextAreaElement>(null)
  const confirmingArchiveTimeoutRef = useRef<ReturnType<typeof setTimeout> | null>(null)

  // Get session from store to access auto_accept_edits and dangerouslySkipPermissions
  // Always prioritize store values as they are the source of truth for runtime state
  const sessionFromStore = useStore(state => state.sessions.find(s => s.id === session.id))
  const updateSessionOptimistic = useStore(state => state.updateSessionOptimistic)

  // Get parent session's token data to display when current session doesn't have its own yet
  const parentSession = useStore(state =>
    session.parentSessionId ? state.sessions.find(s => s.id === session.parentSessionId) : null,
  )

  // Fetch parent session if it's not in the store
  const [parentSessionData, setParentSessionData] = useState<Session | null>(null)
  useEffect(() => {
    if (session.parentSessionId && !parentSession) {
      // Parent session not in store, fetch it directly
      daemonClient
        .getSessionState(session.parentSessionId)
        .then(response => {
          console.log('[TokenDebug] Fetched parent session:', response.session)
          setParentSessionData(response.session)
        })
        .catch(error => {
          console.error('[TokenDebug] Failed to fetch parent session:', error)
        })
    } else if (parentSession) {
      // Parent session is in store, use it
      setParentSessionData(parentSession)
    }
  }, [session.parentSessionId, parentSession])

  // Debug logging for token data
  useEffect(() => {
    console.log('[TokenDebug] Session token state:', {
      sessionId: session.id,
      parentSessionId: session.parentSessionId,
      sessionTokens: session.effectiveContextTokens,
      parentTokens: parentSessionData?.effectiveContextTokens,
      fallbackTokens: session.effectiveContextTokens ?? parentSessionData?.effectiveContextTokens,
      sessionFromStore: sessionFromStore?.effectiveContextTokens,
      parentFromStore: parentSession,
      parentFetched: parentSessionData,
    })
  }, [
    session.id,
    session.effectiveContextTokens,
    parentSessionData?.effectiveContextTokens,
    sessionFromStore?.effectiveContextTokens,
  ])

  // Use store values if available, otherwise fall back to session prop
  // Store values take precedence because they reflect real-time updates
  const autoAcceptEdits =
    sessionFromStore?.autoAcceptEdits !== undefined
      ? sessionFromStore.autoAcceptEdits
      : (session.autoAcceptEdits ?? false)

  const dangerouslySkipPermissions =
    sessionFromStore?.dangerouslySkipPermissions !== undefined
      ? sessionFromStore.dangerouslySkipPermissions
      : (session.dangerouslySkipPermissions ?? false)

  const dangerouslySkipPermissionsExpiresAt =
    sessionFromStore?.dangerouslySkipPermissionsExpiresAt !== undefined
      ? sessionFromStore.dangerouslySkipPermissionsExpiresAt?.toISOString()
      : session.dangerouslySkipPermissionsExpiresAt?.toISOString()

  // Enable SessionDetail scope when mounted
  useEffect(() => {
    enableScope(SessionDetailHotkeysScope)
    return () => {
      disableScope(SessionDetailHotkeysScope)
    }
  }, [enableScope, disableScope])

  // Debug logging
  useEffect(() => {
    logger.log('Session permissions state', {
      sessionId: session.id,
      dangerouslySkipPermissions,
      dangerouslySkipPermissionsExpiresAt,
      sessionFromStore: sessionFromStore
        ? {
            id: sessionFromStore.id,
            dangerouslySkipPermissions: sessionFromStore.dangerouslySkipPermissions,
            dangerouslySkipPermissionsExpiresAt: sessionFromStore.dangerouslySkipPermissionsExpiresAt,
          }
        : 'not found',
      sessionProp: {
        dangerouslySkipPermissions: session.dangerouslySkipPermissions,
        dangerouslySkipPermissionsExpiresAt: session.dangerouslySkipPermissionsExpiresAt,
      },
    })
  }, [
    session.id,
    dangerouslySkipPermissions,
    dangerouslySkipPermissionsExpiresAt,
    sessionFromStore?.dangerouslySkipPermissions,
  ])

  // Generate random verb that changes every 10-20 seconds
  const [randomVerb, setRandomVerb] = useState(() => {
    const verb = ROBOT_VERBS[Math.floor(Math.random() * ROBOT_VERBS.length)]
    return verb.charAt(0).toUpperCase() + verb.slice(1)
  })

  // Randomly choose spinner type on mount (0: fancy, 1: simple, 2: bars)
  const spinnerType = useMemo(() => {
    const types = [0, 1, 3] // Excluding 2 (minimal)
    return types[Math.floor(Math.random() * types.length)]
  }, [])

  useEffect(() => {
    if (!isActivelyProcessing) return

    const changeVerb = () => {
      const verb = ROBOT_VERBS[Math.floor(Math.random() * ROBOT_VERBS.length)]
      setRandomVerb(verb.charAt(0).toUpperCase() + verb.slice(1))
    }

    let intervalId: ReturnType<typeof setTimeout>

    // Function to schedule next change
    const scheduleNextChange = () => {
      const delay = 2000 + Math.random() * 18000 // 2-20 seconds
      intervalId = setTimeout(() => {
        changeVerb()
        scheduleNextChange() // Schedule the next change
      }, delay)
    }

    // Start the first scheduled change
    scheduleNextChange()

    // Cleanup
    return () => {
      if (intervalId) clearTimeout(intervalId)
    }
  }, [isActivelyProcessing])

  // Get events for sidebar access
  const { events } = useConversation(session.id)

  // Use task grouping
  const { hasSubTasks, expandedTasks, toggleTaskGroup } = useTaskGrouping(events)

  // Use navigation hook
  const navigation = useSessionNavigation({
    events,
    hasSubTasks,
    expandedTasks,
    toggleTaskGroup,
    expandedToolResult,
    setExpandedToolResult,
    setExpandedToolCall,
    disabled: forkViewOpen, // Disable navigation when fork view is open
    startKeyboardNavigation,
  })

  // Use approvals hook
  const approvals = useSessionApprovals({
    sessionId: session.id,
    events,
    focusedEventId: navigation.focusedEventId,
    setFocusedEventId: navigation.setFocusedEventId,
    setFocusSource: navigation.setFocusSource,
  })

  // Use clipboard hook
  const focusedEvent = events.find(e => e.id === navigation.focusedEventId) || null
  useSessionClipboard(focusedEvent, !expandedToolResult && !forkViewOpen)

  // Add fork commit handler
  const handleForkCommit = useCallback(() => {
    // Reset preview state after successful fork
    setPreviewEventIndex(null)
    setPendingForkMessage(null)
    setForkViewOpen(false)
  }, [])

  // Use session actions hook
  const actions = useSessionActions({
    session,
    onClose,
    pendingForkMessage,
    onForkCommit: handleForkCommit,
  })

  // Add fork selection handler
  const handleForkSelect = useCallback(
    (eventIndex: number | null) => {
      if (eventIndex === null) {
        // Return to current state - clear everything
        setPreviewEventIndex(null)
        setPendingForkMessage(null)
        // Also clear the response input when selecting "Current"
        actions.setResponseInput('')
        return
      }

      // Set preview mode
      setPreviewEventIndex(eventIndex)

      // Find the selected user message
      const selectedEvent = events[eventIndex]
      if (selectedEvent?.eventType === 'message' && selectedEvent?.role === 'user') {
        // Find the session ID from the event before this one
        const previousEvent = eventIndex > 0 ? events[eventIndex - 1] : null
        const forkFromSessionId = previousEvent?.sessionId || session.id

        // Store both the message content and the session ID to fork from
        setPendingForkMessage({
          ...selectedEvent,
          sessionId: forkFromSessionId, // Override with the previous event's session ID
        })
      }
    },
    [events, actions],
  )

  // We no longer automatically clear preview when closing
  // This allows the preview to persist after selecting with Enter

  // Screen size detection for responsive layout
  useEffect(() => {
    const checkScreenSize = () => {
      setIsWideView(window.innerWidth >= 1024) // lg breakpoint
      // Consider compact view for heights less than 800px
      setIsCompactView(window.innerHeight < 800)
    }

    checkScreenSize()
    window.addEventListener('resize', checkScreenSize)
    return () => window.removeEventListener('resize', checkScreenSize)
  }, [])

  // Scroll to bottom when session opens
  useEffect(() => {
    // Scroll to bottom of conversation
    const container = document.querySelector('[data-conversation-container]')
    if (container) {
      container.scrollTop = container.scrollHeight
    }
  }, [session.id]) // Re-run when session changes

  // Cleanup confirmation timeout on unmount or session change
  useEffect(() => {
    return () => {
      if (confirmingArchiveTimeoutRef.current) {
        clearTimeout(confirmingArchiveTimeoutRef.current)
        confirmingArchiveTimeoutRef.current = null
      }
    }
  }, [session.id])

  // Check if there are pending approvals out of view
  const [hasPendingApprovalsOutOfView, setHasPendingApprovalsOutOfView] = useState(false)

  const lastTodo = events
    ?.toReversed()
    .find(e => e.eventType === 'tool_call' && e.toolName === 'TodoWrite')

  // Clear focus on escape, then close if nothing focused
  // This needs special handling for confirmingApprovalId

  useHotkeys(
    'escape',
    ev => {
      if ((ev.target as HTMLElement)?.dataset.slot === 'dialog-close') {
        logger.warn('Ignoring onClose triggered by dialog-close in SessionDetail')
        return null
      }

      // Don't process escape if fork view is open
      if (forkViewOpen) {
        return
      }

      // Don't process escape if dangerous skip permissions dialog is open
      if (dangerousSkipPermissionsDialogOpen) {
        return
      }

      // If the textarea is focused, blur it and stop processing
      if (ev.target === responseInputRef.current && responseInputRef.current) {
        responseInputRef.current.blur()
        return
      }

      if (confirmingArchive) {
        setConfirmingArchive(false)
        // Clear timeout if exists
        if (confirmingArchiveTimeoutRef.current) {
          clearTimeout(confirmingArchiveTimeoutRef.current)
          confirmingArchiveTimeoutRef.current = null
        }
      } else if (approvals.confirmingApprovalId) {
        approvals.setConfirmingApprovalId(null)
      } else if (navigation.focusedEventId) {
        navigation.setFocusedEventId(null)
      } else {
        onClose()
      }
    },
    {
      enableOnFormTags: true, // Enable escape key in form elements like textarea
      scopes: SessionDetailHotkeysScope,
    },
  )

  // Add Shift+Tab handler for auto-accept edits mode
  useHotkeys(
    'shift+tab',
    async () => {
      logger.log('shift+tab setAutoAcceptEdits', autoAcceptEdits)
      try {
        const newState = !autoAcceptEdits
        await updateSessionOptimistic(session.id, { autoAcceptEdits: newState })
      } catch (error) {
        logger.error('Failed to toggle auto-accept mode:', error)
        toast.error('Failed to toggle auto-accept mode')
      }
    },
    {
      preventDefault: true,
      scopes: SessionDetailHotkeysScope,
    },
    [session.id, autoAcceptEdits], // Dependencies
  )

  // Add Option+Y handler for dangerously skip permissions mode
  const { activeScopes } = useHotkeysContext()
  useHotkeys(
    'alt+y',
    async () => {
      // Check if any modal scopes are active
      const modalScopes = [
        'tool-result-modal',
        'fork-view-modal',
        'dangerously-skip-permissions-dialog',
      ]
      const hasModalOpen = activeScopes.some(scope => modalScopes.includes(scope))

      // Don't trigger if other modals are open
      if (hasModalOpen || dangerousSkipPermissionsDialogOpen) {
        return
      }

      if (dangerouslySkipPermissions) {
        // Disable dangerous skip permissions
        try {
          await updateSessionOptimistic(session.id, {
            dangerouslySkipPermissions: false,
            dangerouslySkipPermissionsExpiresAt: undefined,
          })
        } catch (error) {
          logger.error('Failed to disable dangerous skip permissions', { error })
          toast.error('Failed to disable dangerous skip permissions')
        }
      } else {
        // Show confirmation dialog
        setDangerousSkipPermissionsDialogOpen(true)
      }
    },
    {
      preventDefault: true,
      scopes: SessionDetailHotkeysScope,
    },
    [session.id, dangerouslySkipPermissions],
  )

  // Handle dialog confirmation
  const handleDangerousSkipPermissionsConfirm = async (timeoutMinutes: number | null) => {
    try {
      // Immediately update the store for instant UI feedback
      const expiresAt = timeoutMinutes
        ? new Date(Date.now() + timeoutMinutes * 60 * 1000).toISOString()
        : undefined

      await updateSessionOptimistic(session.id, {
        dangerouslySkipPermissions: true,
        dangerouslySkipPermissionsExpiresAt: expiresAt ? new Date(expiresAt) : undefined,
      })
    } catch (error) {
      logger.error('Failed to enable dangerous skip permissions', { error })
      toast.error('Failed to enable dangerous skip permissions')
    }
  }

  // Add hotkey to archive session ('e' key)
  useHotkeys(
    'e',
    async () => {
      // TODO(3): The timeout clearing logic (using confirmingArchiveTimeoutRef) is duplicated in multiple places.
      // Consider refactoring this into a helper function to reduce repetition.

      // Clear any existing timeout
      if (confirmingArchiveTimeoutRef.current) {
        clearTimeout(confirmingArchiveTimeoutRef.current)
        confirmingArchiveTimeoutRef.current = null
      }

      // Check if session is active (requires confirmation)
      const isActiveSession = (
        [SessionStatus.Starting, SessionStatus.Running, SessionStatus.WaitingInput] as SessionStatus[]
      ).includes(session.status)

      const isArchiving = !session.archived

      if (isActiveSession && !confirmingArchive) {
        // First press - show warning
        setConfirmingArchive(true)
        // TODO(3): Consider using a Dialog instead of toast for archive confirmation.
        // This would improve accessibility (mouse users can click buttons) and avoid
        // complexity around timeout management. The current toast approach works but
        // isn't ideal for all users.
        toast.warning('Press e again to archive active session', {
          description: 'This session is still active. Press e again within 3 seconds to confirm.',
          duration: 3000,
        })

        // Set timeout to reset confirmation state
        confirmingArchiveTimeoutRef.current = setTimeout(() => {
          setConfirmingArchive(false)
          confirmingArchiveTimeoutRef.current = null
        }, 3000)
        return
      }

      // Either second press for active session or immediate archive for completed/failed
      try {
        await useStore.getState().archiveSession(session.id, isArchiving)

        // Clear confirmation state
        setConfirmingArchive(false)

        // Show success notification matching list view behavior
        toast.success(isArchiving ? 'Session archived' : 'Session unarchived', {
          description: session.summary || 'Untitled session',
          duration: 3000,
        })

        // Navigate back to session list
        onClose()
      } catch (error) {
        toast.error('Failed to archive session', {
          description: error instanceof Error ? error.message : 'Unknown error',
        })
        setConfirmingArchive(false)
      }
    },
    {
      preventDefault: true,
      scopes: SessionDetailHotkeysScope,
    },
    [session.id, session.archived, session.summary, session.status, onClose, confirmingArchive],
  )

  // Add hotkey to open fork view (Meta+Y)
  useHotkeys(
    'meta+y',
    e => {
      e.preventDefault()

      // Check if any modal scopes are active
      const modalScopes = ['tool-result-modal', 'dangerously-skip-permissions-dialog']
      const hasModalOpen = activeScopes.some(scope => modalScopes.includes(scope))

      // Don't trigger if other modals are open
      if (hasModalOpen) {
        return
      }

      setForkViewOpen(!forkViewOpen)
    },
    {
      scopes: SessionDetailHotkeysScope,
    },
  )

  // Add Shift+G hotkey to scroll to bottom
  useHotkeys(
    'shift+g',
    () => {
      startKeyboardNavigation()

      const container = document.querySelector('[data-conversation-container]')
      if (container) {
        container.scrollTop = container.scrollHeight
        // Focus the last event
        if (events.length > 0) {
          const lastEvent = events[events.length - 1]
          if (lastEvent.id !== undefined) {
            navigation.setFocusedEventId(lastEvent.id)
            navigation.setFocusSource('keyboard')
          }
        }
      }
    },
    {
      scopes: SessionDetailHotkeysScope,
    },
    [events, navigation.setFocusedEventId, navigation.setFocusSource],
  )

  // Add 'gg' to jump to top of conversation (vim-style)
  useHotkeys(
    'g>g',
    () => {
      startKeyboardNavigation()

      const container = document.querySelector('[data-conversation-container]')
      if (container) {
        container.scrollTop = 0
        // Focus the first event
        if (events.length > 0) {
          const firstEvent = events[0]
          if (firstEvent.id !== undefined) {
            navigation.setFocusedEventId(firstEvent.id)
            navigation.setFocusSource('keyboard')
          }
        }
      }
    },
    {
      enableOnFormTags: false,
      preventDefault: true,
      scopes: SessionDetailHotkeysScope,
    },
    [events, navigation.setFocusedEventId, navigation.setFocusSource],
  )

  // Add Enter key to focus text input
  useHotkeys(
    'enter',
    () => {
      if (responseInputRef.current && session.status !== SessionStatus.Failed) {
        responseInputRef.current.focus()
      }
    },
    {
      enableOnFormTags: false,
      preventDefault: true,
      scopes: SessionDetailHotkeysScope,
    },
  )

<<<<<<< HEAD
  // Don't steal scope here - SessionDetail is the base layer
  // Only modals opening on top should steal scope
=======
  // Rename session hotkey
  useHotkeys(
    'shift+r',
    () => {
      startEditTitle()
    },
    {
      scopes: SessionDetailHotkeysScope,
      enabled: !isEditingTitle,
      preventDefault: true,
      enableOnFormTags: false,
    },
    [startEditTitle, isEditingTitle],
  )

  useStealHotkeyScope(SessionDetailHotkeysScope)
>>>>>>> 28008b9c

  // Note: Most hotkeys are handled by the hooks (ctrl+x, r, p, i, a, d)
  // Only the escape key needs special handling here for confirmingApprovalId

  // Check if there are pending approvals out of view when in waiting_input status
  useEffect(() => {
    const checkPendingApprovalVisibility = () => {
      if (session.status === SessionStatus.WaitingInput) {
        const pendingEvent = events.find(e => e.approvalStatus === ApprovalStatus.Pending)
        if (pendingEvent) {
          const container = document.querySelector('[data-conversation-container]')
          const element = container?.querySelector(`[data-event-id="${pendingEvent.id}"]`)
          if (container && element) {
            // Check if the approve/deny buttons are visible
            // Look for buttons containing the approval keyboard shortcuts
            const buttons = element.querySelectorAll('button')
            let approveButton = null
            buttons.forEach(btn => {
              if (btn.textContent?.includes('Approve') && btn.querySelector('kbd')) {
                approveButton = btn
              }
            })

            const targetElement = approveButton || element
            const elementRect = targetElement.getBoundingClientRect()
            const containerRect = container.getBoundingClientRect()

            // Consider the buttons in view if they're at least partially visible
            const inView =
              elementRect.top < containerRect.bottom && elementRect.bottom > containerRect.top

            setHasPendingApprovalsOutOfView(!inView)
          }
        } else {
          setHasPendingApprovalsOutOfView(false)
        }
      } else {
        setHasPendingApprovalsOutOfView(false)
      }
    }

    // Initial check
    checkPendingApprovalVisibility()

    // Add scroll listener
    const container = document.querySelector('[data-conversation-container]')
    if (container) {
      container.addEventListener('scroll', checkPendingApprovalVisibility)
      return () => container.removeEventListener('scroll', checkPendingApprovalVisibility)
    }
  }, [session.status, events])

  let cardVerticalPadding = isCompactView ? 'py-2' : 'py-4'

  if (isActivelyProcessing) {
    const cardLoadingLowerPadding = 'pb-12'
    cardVerticalPadding = isCompactView
      ? `pt-2 ${cardLoadingLowerPadding}`
      : `pt-4 ${cardLoadingLowerPadding}`
  }

  return (
    <section className={`flex flex-col h-full ${isCompactView ? 'gap-2' : 'gap-4'}`}>
      {!isCompactView && (
        <div className="flex items-start justify-between">
          <hgroup className="flex flex-col gap-1 flex-1">
            <h2 className="text-lg font-medium text-foreground font-mono flex items-center gap-2">
              {session.archived && <Archive className="h-4 w-4 text-muted-foreground" />}
              {isEditingTitle ? (
                <div className="flex items-center gap-2 flex-1">
                  <Input
                    aria-label="Edit session title"
                    value={editValue}
                    onChange={e => setEditValue(e.target.value)}
                    onKeyDown={e => {
                      if (e.key === 'Enter') {
                        e.preventDefault()
                        saveEditTitle()
                      } else if (e.key === 'Escape') {
                        e.preventDefault()
                        cancelEditTitle()
                      }
                    }}
                    className="h-7 text-sm font-mono"
                    autoFocus
                  />
                  <Button size="sm" variant="ghost" onClick={saveEditTitle} className="h-7 px-2">
                    Save
                  </Button>
                  <Button size="sm" variant="ghost" onClick={cancelEditTitle} className="h-7 px-2">
                    Cancel
                  </Button>
                </div>
              ) : (
                <>
                  <span>
                    {session.title || session.summary || truncate(session.query, 50)}{' '}
                    {session.parentSessionId && (
                      <span className="text-muted-foreground">[continued]</span>
                    )}
                  </span>
                  <Button
                    size="sm"
                    variant="ghost"
                    onClick={startEditTitle}
                    className="h-5 w-5 p-0 opacity-60 hover:opacity-100 transition-opacity"
                  >
                    <Pencil className="h-3 w-3" />
                  </Button>
                </>
              )}
            </h2>
            <div className="flex items-center gap-2">
              <small
                className={`font-mono text-xs uppercase tracking-wider ${getStatusTextClass(session.status)}`}
              >
                {`${renderSessionStatus(session).toUpperCase()}${session.model ? ` / ${session.model}` : ''}`}
                {(session.status === 'running' || session.status === 'starting') && (
                  <span className="ml-2 text-muted-foreground text-xs font-normal lowercase">
                    (<kbd className="px-1 py-0.5 text-xs bg-muted/50 rounded normal-case">Ctrl+X</kbd>{' '}
                    to interrupt)
                  </span>
                )}
              </small>
              <TokenUsageBadge
                effectiveContextTokens={
                  session.effectiveContextTokens ?? parentSessionData?.effectiveContextTokens
                }
                contextLimit={session.contextLimit ?? parentSessionData?.contextLimit}
                model={session.model ?? parentSessionData?.model}
              />
            </div>
            {session.workingDir && (
              <small className="font-mono text-xs text-muted-foreground">{session.workingDir}</small>
            )}
          </hgroup>
          <ForkViewModal
            events={events}
            selectedEventIndex={previewEventIndex}
            onSelectEvent={handleForkSelect}
            isOpen={forkViewOpen}
            onOpenChange={setForkViewOpen}
            sessionStatus={session.status}
          />
        </div>
      )}

      {isCompactView && (
        <div className="flex items-start justify-between">
          <hgroup className="flex flex-col gap-0.5 flex-1">
            <h2 className="text-sm font-medium text-foreground font-mono flex items-center gap-2">
              {session.archived && <Archive className="h-3 w-3 text-muted-foreground" />}
              {isEditingTitle ? (
                <div className="flex items-center gap-2 flex-1">
                  <Input
                    value={editValue}
                    onChange={e => setEditValue(e.target.value)}
                    onKeyDown={e => {
                      if (e.key === 'Enter') {
                        e.preventDefault()
                        saveEditTitle()
                      } else if (e.key === 'Escape') {
                        e.preventDefault()
                        cancelEditTitle()
                      }
                    }}
                    className="h-6 text-xs font-mono"
                    autoFocus
                  />
                  <Button
                    size="sm"
                    variant="ghost"
                    onClick={saveEditTitle}
                    className="h-6 px-1 text-xs"
                  >
                    Save
                  </Button>
                  <Button
                    size="sm"
                    variant="ghost"
                    onClick={cancelEditTitle}
                    className="h-6 px-1 text-xs"
                  >
                    Cancel
                  </Button>
                </div>
              ) : (
                <>
                  <span>
                    {session.title || session.summary || truncate(session.query, 50)}{' '}
                    {session.parentSessionId && (
                      <span className="text-muted-foreground">[continued]</span>
                    )}
                  </span>
                  <Button
                    size="sm"
                    variant="ghost"
                    onClick={startEditTitle}
                    className="h-4 w-4 p-0 opacity-60 hover:opacity-100 transition-opacity"
                  >
                    <Pencil className="h-3 w-3" />
                  </Button>
                </>
              )}
            </h2>
            <div className="flex items-center gap-2">
              <small
                className={`font-mono text-xs uppercase tracking-wider ${getStatusTextClass(session.status)}`}
              >
                {`${renderSessionStatus(session).toUpperCase()}${session.model ? ` / ${session.model}` : ''}`}
                {(session.status === 'running' || session.status === 'starting') && (
                  <span className="ml-2 text-muted-foreground text-xs font-normal lowercase">
                    (<kbd className="px-1 py-0.5 text-xs bg-muted/50 rounded normal-case">Ctrl+X</kbd>{' '}
                    to interrupt)
                  </span>
                )}
              </small>
              <TokenUsageBadge
                effectiveContextTokens={
                  session.effectiveContextTokens ?? parentSessionData?.effectiveContextTokens
                }
                contextLimit={session.contextLimit ?? parentSessionData?.contextLimit}
                model={session.model ?? parentSessionData?.model}
                className="text-[10px]"
              />
            </div>
          </hgroup>
          <ForkViewModal
            events={events}
            selectedEventIndex={previewEventIndex}
            onSelectEvent={handleForkSelect}
            isOpen={forkViewOpen}
            onOpenChange={setForkViewOpen}
            sessionStatus={session.status}
          />
        </div>
      )}

      {/* Fork Mode Indicator */}
      {previewEventIndex !== null && (
        <div className="bg-amber-500/10 border border-amber-500/20 rounded-md px-3 py-2 mb-4 text-sm">
          <span className="text-amber-600 dark:text-amber-400">
            Fork mode: Forking from turn{' '}
            {
              events
                .slice(0, previewEventIndex)
                .filter(e => e.eventType === 'message' && e.role === 'user').length
            }
          </span>
        </div>
      )}

      <div className={`flex flex-1 gap-4 ${isWideView ? 'flex-row' : 'flex-col'} min-h-0`}>
        {/* Conversation content and Loading */}
        <Card
          className={`Conversation-Card ${isWideView ? 'flex-1' : 'w-full'} relative ${cardVerticalPadding} flex flex-col min-h-0`}
        >
          <CardContent className={`${isCompactView ? 'px-2' : 'px-4'} flex flex-col flex-1 min-h-0`}>
            <ConversationContent
              sessionId={session.id}
              focusedEventId={navigation.focusedEventId}
              setFocusedEventId={navigation.setFocusedEventId}
              onApprove={approvals.handleApprove}
              onDeny={approvals.handleDeny}
              approvingApprovalId={approvals.approvingApprovalId}
              confirmingApprovalId={approvals.confirmingApprovalId}
              denyingApprovalId={approvals.denyingApprovalId}
              setDenyingApprovalId={approvals.setDenyingApprovalId}
              onCancelDeny={approvals.handleCancelDeny}
              isSplitView={isSplitView}
              onToggleSplitView={() => setIsSplitView(!isSplitView)}
              focusSource={navigation.focusSource}
              setFocusSource={navigation.setFocusSource}
              setConfirmingApprovalId={approvals.setConfirmingApprovalId}
              expandedToolResult={expandedToolResult}
              setExpandedToolResult={setExpandedToolResult}
              setExpandedToolCall={setExpandedToolCall}
              maxEventIndex={previewEventIndex ?? undefined}
              shouldIgnoreMouseEvent={shouldIgnoreMouseEvent}
              expandedTasks={expandedTasks}
              toggleTaskGroup={toggleTaskGroup}
            />
          </CardContent>
          {isActivelyProcessing && (
            <div
              className={`absolute bottom-0 left-0 px-3 py-1.5 border-t border-border bg-secondary/30 w-full font-mono text-sm uppercase tracking-wider text-muted-foreground transition-all duration-300 ease-out ${
                isActivelyProcessing ? 'translate-y-0 opacity-100' : 'translate-y-full opacity-0'
              }`}
            >
              <OmniSpinner randomVerb={randomVerb} spinnerType={spinnerType} />
            </div>
          )}
          {/* Status bar for pending approvals */}
          <div
            className={`absolute bottom-0 left-0 right-0 p-2 cursor-pointer transition-all duration-300 ease-in-out ${
              hasPendingApprovalsOutOfView
                ? 'opacity-100 translate-y-0'
                : 'opacity-0 translate-y-full pointer-events-none'
            }`}
            onClick={() => {
              const container = document.querySelector('[data-conversation-container]')
              if (container) {
                container.scrollTop = container.scrollHeight
              }
            }}
          >
            <div className="flex items-center justify-center gap-1 font-mono text-xs uppercase tracking-wider text-muted-foreground bg-background/60 backdrop-blur-sm border-t border-border/50 py-1 shadow-sm hover:bg-background/80 transition-colors">
              <span>Pending Approval</span>
              <ChevronDown className="w-3 h-3 animate-bounce" />
            </div>
          </div>
        </Card>

        {isWideView && lastTodo && (
          <Card className="w-[20%] flex flex-col min-h-0">
            <CardContent className="flex flex-col flex-1 min-h-0 overflow-hidden">
              <TodoWidget event={lastTodo} />
            </CardContent>
          </Card>
        )}
      </div>

      {/* Response input - always show but disable for non-completed sessions */}
      <Card className={isCompactView ? 'py-2' : 'py-4'}>
        <CardContent className={isCompactView ? 'px-2' : 'px-4'}>
          <ResponseInput
            ref={responseInputRef}
            session={session}
            responseInput={actions.responseInput}
            setResponseInput={actions.setResponseInput}
            isResponding={actions.isResponding}
            handleContinueSession={actions.handleContinueSession}
            handleResponseInputKeyDown={actions.handleResponseInputKeyDown}
            isForkMode={actions.isForkMode}
            onOpenForkView={() => setForkViewOpen(true)}
          />
          {/* Session mode indicator - shows either dangerous skip permissions or auto-accept */}
          <SessionModeIndicator
            sessionId={session.id}
            autoAcceptEdits={autoAcceptEdits}
            dangerouslySkipPermissions={dangerouslySkipPermissions}
            dangerouslySkipPermissionsExpiresAt={dangerouslySkipPermissionsExpiresAt}
            className="mt-2"
          />
        </CardContent>
      </Card>

      {/* Tool Result Expansion Modal */}
      {expandedToolResult && (
        <ToolResultModal
          toolCall={expandedToolCall}
          toolResult={expandedToolResult}
          onClose={() => {
            setExpandedToolResult(null)
            setExpandedToolCall(null)
          }}
        />
      )}

      {/* Dangerously Skip Permissions Dialog */}
      <DangerouslySkipPermissionsDialog
        open={dangerousSkipPermissionsDialogOpen}
        onOpenChange={setDangerousSkipPermissionsDialogOpen}
        onConfirm={handleDangerousSkipPermissionsConfirm}
      />
    </section>
  )
}

// Export wrapped component
const SessionDetailWithErrorBoundary = (props: SessionDetailProps) => (
  <ErrorBoundary>
    <SessionDetail {...props} />
  </ErrorBoundary>
)

export default SessionDetailWithErrorBoundary<|MERGE_RESOLUTION|>--- conflicted
+++ resolved
@@ -776,10 +776,6 @@
     },
   )
 
-<<<<<<< HEAD
-  // Don't steal scope here - SessionDetail is the base layer
-  // Only modals opening on top should steal scope
-=======
   // Rename session hotkey
   useHotkeys(
     'shift+r',
@@ -795,8 +791,8 @@
     [startEditTitle, isEditingTitle],
   )
 
-  useStealHotkeyScope(SessionDetailHotkeysScope)
->>>>>>> 28008b9c
+  // Don't steal scope here - SessionDetail is the base layer
+  // Only modals opening on top should steal scope
 
   // Note: Most hotkeys are handled by the hooks (ctrl+x, r, p, i, a, d)
   // Only the escape key needs special handling here for confirmingApprovalId
